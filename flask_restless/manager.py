# -*- coding: utf-8; Mode: Python -*-
#
# Copyright (C) 2011 Lincoln de Sousa <lincoln@comum.org>
# Copyright 2012 Jeffrey Finkelstein <jeffrey.finkelstein@gmail.com>
#
# This file is part of Flask-Restless.
#
# Flask-Restless is free software: you can redistribute it and/or modify it
# under the terms of the GNU Affero General Public License as published by the
# Free Software Foundation, either version 3 of the License, or (at your
# option) any later version.
#
# Flask-Restless is distributed in the hope that it will be useful, but WITHOUT
# ANY WARRANTY; without even the implied warranty of MERCHANTABILITY or FITNESS
# FOR A PARTICULAR PURPOSE. See the GNU Affero General Public License for more
# details.
#
# You should have received a copy of the GNU Affero General Public License
# along with Flask-Restless. If not, see <http://www.gnu.org/licenses/>.
"""
    flask.ext.restless.manager
    ~~~~~~~~~~~~~~~~~~~~~~~~~~

    Provides :class:`flask.ext.restless.manager.APIManager`, the class which
    users of Flask-Restless must instantiate to create ReSTful APIs for their
    database models.

    :copyright:2011 by Lincoln de Sousa <lincoln@comum.org>
    :copyright:2012 Jeffrey Finkelstein <jeffrey.finkelstein@gmail.com>
    :license: GNU AGPLv3, see COPYING for more details

"""

from flask import Blueprint

from .views import API
from .views import FunctionAPI

#: The set of methods which are allowed by default when creating an API
READONLY_METHODS = frozenset(('GET', ))


class IllegalArgumentError(Exception):
    """This exception is raised when a calling function has provided illegal
    arguments to a function or method.

    """
    pass


# TODO use __tablename__ instead of uppercase class name?
class APIManager(object):
    """Provides a method for creating a public ReSTful JSOn API with respect to
    a given :class:`~flask.Flask` application object.

    The :class:`~flask.Flask` object can be specified in the constructor, or
    after instantiation time by calling the :meth:`init_app` method. In any
    case, the application object must be specified before calling the
    :meth:`create_api` method.

    """

    #: The format of the name of the API view for a given model.
    #:
    #: This format string expects the name of a model to be provided when
    #: formatting.
    APINAME_FORMAT = '%sapi'

    #: The format of the name of the blueprint containing the API view for a
    #: given model.
    #:
    #: This format string expects the following to be provided when formatting:
    #:
    #: 1. name of the API view of a specific model
    #: 2. a number representing the number of times a blueprint with that name
    #:    has been registered.
    BLUEPRINTNAME_FORMAT = '%s%s'

    def __init__(self, app=None, flask_sqlalchemy_db=None):
        """Stores the specified :class:`flask.Flask` application object on
        which API endpoints will be registered and the
        :class:`flask.ext.sqlalchemy.SQLAlchemy` object which contains the
        models which will be exposed.

        If either `app` or `flask_sqlalchemy_db` is ``None``, the user must
        call the :meth:`init_app` method before calling the :meth:`create_api`
        method.

        `app` is the :class:`flask.Flask` object containing the user's Flask
        application.

        `flask_sqlalchemy_db` is the :class:`flask.ext.sqlalchemy.SQLAlchemy`
        object with which `app` has been registered and which contains the
        database models for which API endpoints will be created.

        For example::

            import flask
            import flask.ext.restless
            import flask.ext.sqlalchemy

            app = flask.Flask(__name__)
            db = flask.ext.sqlalchemy.SQLALchemy(app)
            apimanager = flask.ext.restless.APIManager(app, db)

        """
        self.app = app
        self.db = flask_sqlalchemy_db

    def _next_blueprint_name(self, basename):
        """Returns the next name for a blueprint with the specified base name.

        This method returns a string of the form ``'{}{}'.format(basename,
        number)``, where ``number`` is the next non-negative integer not
        already used in the name of an existing blueprint.

        For example, if `basename` is ``'personapi'`` and blueprints already
        exist with names ``'personapi0'``, ``'personapi1'``, and
        ``'personapi2'``, then this function would return ``'personapi3'``. We
        expect that code which calls this function will subsequently register a
        blueprint with that name, but that is not necessary.

        """
        # blueprints is a dict whose keys are the names of the blueprints
        blueprints = self.app.blueprints
        existing = [name for name in blueprints if name.startswith(basename)]
        # if this is the first one...
        if not existing:
            next_number = 0
        else:
            # for brevity
            b = basename
            existing_numbers = [int(n.partition(b)[-1]) for n in existing]
            next_number = max(existing_numbers) + 1
        return APIManager.BLUEPRINTNAME_FORMAT % (basename, next_number)

    def init_app(self, app, flask_sqlalchemy_db):
        """Stores the specified :class:`flask.Flask` application object on
        which API endpoints will be registered and the
        :class:`flask.ext.sqlalchemy.SQLAlchemy` object which contains the
        models which will be exposed.

        This is for use in the situation in which this class must be
        instantiated before the :class:`~flask.Flask` application has been
        created. For example::

            import flask
            import flask.ext.restless
            import flask.ext.sqlalchemy

            apimanager = flask.ext.restless.APIManager()

            # later...

            app = flask.Flask(__name__)
            db = flask.ext.sqlalchemy.SQLALchemy(app)
            apimanager.init_app(app, db)

        """
        self.app = app
        self.db = flask_sqlalchemy_db

    def create_api(self, model, methods=READONLY_METHODS, url_prefix='/api',
                   collection_name=None, allow_patch_many=False,
                   allow_functions=False, authentication_required_for=None,
<<<<<<< HEAD
                   authentication_function=None, validation_exceptions=None):
=======
                   authentication_function=None, include_columns=None):
>>>>>>> 25ed7512
        """Creates a ReSTful API interface as a blueprint and registers it on
        the :class:`flask.Flask` application specified in the constructor to
        this class.

        The endpoints for the API for ``model`` will be available at
        ``<url_prefix>/<collection_name>``. If `collection_name` is ``None``,
        the lowercase name of the provided model class will be used instead, as
        accessed by ``model.__name__``. (If any black magic was performed on
        ``model.__name__``, this will be reflected in the endpoint URL.)

        This function must be called at most once for each model for which you
        wish to create a ReSTful API. Its behavior (for now) is undefined if
        called more than once.

        This function returns the :class:`flask.Blueprint` object which handles
        the endpoints for the model. The returned :class:`~flask.Blueprint` has
        already been registered with the :class:`~flask.Flask` application
        object specified in the constructor of this class, so you do *not* need
        to register it yourself.

        `model` is the :class:`flask.ext.restless.Entity` class for which a
        ReSTful interface will be created. Note this must be a class, not an
        instance of a class.

        `methods` specify the HTTP methods which will be made available on the
        ReSTful API for the specified model, subject to the following caveats:

        * If :http:method:`get` is in this list, the API will allow getting a
          single instance of the model, getting all instances of the model, and
          searching the model using search parameters.
        * If :http:method:`patch` is in this list, the API will allow updating
          a single instance of the model, updating all instances of the model,
          and updating a subset of all instances of the model specified using
          search parameters.
        * If :http:method:`delete` is in this list, the API will allow deletion
          of a single instance of the model per request.
        * If :http:method:`post` is in this list, the API will allow posting a
          new instance of the model per request.

        The default set of methods provides a read-only interface (that is,
        only :http:method:`get` requests are allowed).

        `collection_name` is the name of the collection specified by the given
        model class to be used in the URL for the ReSTful API created. If this
        is not specified, the lowercase name of the model will be used.

        `url_prefix` the URL prefix at which this API will be accessible.

        If `allow_patch_many` is ``True``, then requests to
        :http:patch:`/api/<collection_name>?q=<searchjson>` will attempt to
        patch the attributes on each of the instances of the model which match
        the specified search query. This is ``False`` by default. For
        information on the search query parameter ``q``, see
        :ref:`searchformat`.

        `validation_exceptions` is the tuple of possible exceptions raised by
        validation of your database models. If this is specified, validation
        errors will be captured and forwarded to the client in JSON format. For
        more information on how to use validation, see :ref:`validation`.

        If `allow_functions` is ``True``, then requests to
        :http:get:`/api/eval/<collection_name>` will return the result of
        evaluating SQL functions specified in the body of the request. For
        information on the request format, see :ref:`functionevaluation`. This
        if ``False`` by default. Warning: you must not create an API for a
        model whose name is ``'eval'`` if you set this argument to ``True``.

        `authentication_required_for` is a list of HTTP method names (for
        example, ``['POST', 'PATCH']``) for which authentication must be
        required before clients can successfully make requests. If this keyword
        argument is specified, `authentication_function` must also be
        specified. For more information on requiring authentication, see
        :ref:`authentication`.

        `authentication_function` is a function which accepts no arguments and
        returns ``True`` if and only if a client is authorized to make a
        request on an endpoint.

        `include_columns` is a list of strings which name the columns of
        `model` which will be included in the JSON representation of that model
        provided in response to :http:method:`get` requests. Only the named
        columns will be included. If this list includes a string which does not
        name a column in `model`, it will be ignored.

        .. versionadded:: 0.5
           Added the `include_columns` keyword argument.

        .. versionadded:: 0.4
           Added the `validation_exceptions` keyword argument.

        .. versionadded:: 0.4
           Added the `authentication_required_for` keyword argument.

        .. versionadded:: 0.4
           Added the `authentication_function` keyword argument.

        .. versionadded:: 0.4
           Added the `allow_functions` keyword argument.

        .. versionchanged:: 0.4
           Force the model name in the URL to lowercase.

        .. versionadded:: 0.4
           Added the `allow_patch_many` keyword argument.

        .. versionadded:: 0.4
           Added the `collection_name` keyword argument.

        """
        if authentication_required_for and not authentication_function:
            msg = ('If authentication_required is specified, so must'
                   ' authentication_function.')
            raise IllegalArgumentError(msg)
        if collection_name is None:
            collection_name = model.__tablename__
        # convert all method names to upper case
        methods = frozenset((m.upper() for m in methods))
        # sets of methods used for different types of endpoints
        no_instance_methods = methods & frozenset(('POST', ))
        if allow_patch_many:
            possibly_empty_instance_methods = \
                methods & frozenset(('GET', 'PATCH', 'PUT'))
        else:
            possibly_empty_instance_methods = methods & frozenset(('GET', ))
        instance_methods = \
            methods & frozenset(('GET', 'PATCH', 'DELETE', 'PUT'))
        # the base URL of the endpoints on which requests will be made
        collection_endpoint = '/%s' % collection_name
        instance_endpoint = collection_endpoint + '/<int:instid>'
        # the name of the API, for use in creating the view and the blueprint
        apiname = APIManager.APINAME_FORMAT % collection_name
        # the view function for the API for this model
        api_view = API.as_view(apiname, self.db.session, model,
                               authentication_required_for,
<<<<<<< HEAD
                               authentication_function, validation_exceptions)
=======
                               authentication_function, include_columns)
>>>>>>> 25ed7512
        # suffix an integer to apiname according to already existing blueprints
        blueprintname = self._next_blueprint_name(apiname)
        # add the URL rules to the blueprint: the first is for methods on the
        # collection only, the second is for methods which may or may not
        # specify an instance, the third is for methods which must specify an
        # instance
        # TODO what should the second argument here be?
        # TODO should the url_prefix be specified here or in register_blueprint
        blueprint = Blueprint(blueprintname, __name__, url_prefix=url_prefix)
        blueprint.add_url_rule(collection_endpoint,
                               methods=no_instance_methods, view_func=api_view)
        blueprint.add_url_rule(collection_endpoint, defaults={'instid': None},
                               methods=possibly_empty_instance_methods,
                               view_func=api_view)
        blueprint.add_url_rule(instance_endpoint, methods=instance_methods,
                               view_func=api_view)
        # if function evaluation is allowed, add an endpoint at /api/eval/...
        # which responds only to GET requests and responds with the result of
        # evaluating functions on all instances of the specified model
        if allow_functions:
            eval_api_name = apiname + 'eval'
            eval_api_view = FunctionAPI.as_view(eval_api_name, self.db.session,
                                                model)
            eval_endpoint = '/eval' + collection_endpoint
            blueprint.add_url_rule(eval_endpoint, methods=['GET'],
                                   view_func=eval_api_view)
        # register the blueprint on the app
        self.app.register_blueprint(blueprint)
        return blueprint<|MERGE_RESOLUTION|>--- conflicted
+++ resolved
@@ -163,11 +163,8 @@
     def create_api(self, model, methods=READONLY_METHODS, url_prefix='/api',
                    collection_name=None, allow_patch_many=False,
                    allow_functions=False, authentication_required_for=None,
-<<<<<<< HEAD
-                   authentication_function=None, validation_exceptions=None):
-=======
-                   authentication_function=None, include_columns=None):
->>>>>>> 25ed7512
+                   authentication_function=None, include_columns=None,
+                   validation_exceptions=None):
         """Creates a ReSTful API interface as a blueprint and registers it on
         the :class:`flask.Flask` application specified in the constructor to
         this class.
@@ -302,11 +299,8 @@
         # the view function for the API for this model
         api_view = API.as_view(apiname, self.db.session, model,
                                authentication_required_for,
-<<<<<<< HEAD
-                               authentication_function, validation_exceptions)
-=======
-                               authentication_function, include_columns)
->>>>>>> 25ed7512
+                               authentication_function, include_columns,
+                               validation_exceptions)
         # suffix an integer to apiname according to already existing blueprints
         blueprintname = self._next_blueprint_name(apiname)
         # add the URL rules to the blueprint: the first is for methods on the
