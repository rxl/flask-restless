--- conflicted
+++ resolved
@@ -1089,31 +1089,11 @@
             preprocessor()
         if instid is None:
             return self._search()
-<<<<<<< HEAD
-        inst = self._get_by(instid)
-        if inst is None:
-            abort(404)
-        # create a placeholder for the relations of the returned models
-        relations = frozenset(_get_relations(self.model))
-        # do not follow relations that will not be included in the response
-        if self.include_columns is not None:
-            cols = frozenset(self.include_columns)
-            rels = frozenset(self.include_relations)
-            relations &= (cols | rels)
-        elif self.exclude_columns is not None:
-            relations -= frozenset(self.exclude_columns)
-        deep = dict((r, {}) for r in relations)
-        result = _to_dict(inst, deep, exclude=self.exclude_columns,
-                          exclude_relations=self.exclude_relations,
-                          include=self.include_columns,
-                          include_relations=self.include_relations)
-        return jsonpify(result)
-=======
+
         result = self._inst_to_dict(instid)
         for postprocessor in self.postprocessors['GET']:
             result = postprocessor(result)
-        return jsonify(result)
->>>>>>> 80273af7
+        return jsonpify(result)
 
     def delete(self, instid):
         """Removes the specified instance of the model with the specified name
