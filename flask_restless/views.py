# -*- coding: utf-8; Mode: Python -*-
#
# Copyright (C) 2011 Lincoln de Sousa <lincoln@comum.org>
# Copyright 2012 Jeffrey Finkelstein <jeffrey.finkelstein@gmail.com>
#
# This file is part of Flask-Restless.
#
# Flask-Restless is free software: you can redistribute it and/or modify it
# under the terms of the GNU Affero General Public License as published by the
# Free Software Foundation, either version 3 of the License, or (at your
# option) any later version.
#
# Flask-Restless is distributed in the hope that it will be useful, but WITHOUT
# ANY WARRANTY; without even the implied warranty of MERCHANTABILITY or FITNESS
# FOR A PARTICULAR PURPOSE. See the GNU Affero General Public License for more
# details.
#
# You should have received a copy of the GNU Affero General Public License
# along with Flask-Restless. If not, see <http://www.gnu.org/licenses/>.
"""
    flask.ext.restless.views
    ~~~~~~~~~~~~~~~~~~~~~~~~

    Provides the following view classes, subclasses of
    :class:`flask.MethodView` which provide generic endpoints for interacting
    with an entity of the database:

    :class:`flask.ext.restless.views.API`
      Provides the endpoints for each of the basic HTTP methods. This is the
      main class used by the
      :meth:`flask.ext.restless.manager.APIManager.create_api` method to create
      endpoints.

    :class:`flask.ext.restless.views.FunctionAPI`
      Provides a :http:method:`get` endpoint which returns the result of
      evaluating some function on the entire collection of a given model.

    :copyright:2011 by Lincoln de Sousa <lincoln@comum.org>
    :copyright:2012 Jeffrey Finkelstein <jeffrey.finkelstein@gmail.com>
    :license: GNU AGPLv3, see COPYING for more details

"""
import datetime

from dateutil.parser import parse as parse_datetime
from flask import abort
from flask import json
from flask import jsonify
from flask import request
from flask.views import MethodView
from sqlalchemy import Date
from sqlalchemy import DateTime
from sqlalchemy.exc import OperationalError
from sqlalchemy.orm import ColumnProperty
from sqlalchemy.orm import object_mapper
from sqlalchemy.orm import RelationshipProperty
from sqlalchemy.orm.exc import MultipleResultsFound
from sqlalchemy.orm.exc import NoResultFound
from sqlalchemy.orm.properties import RelationshipProperty as RelProperty
from sqlalchemy.sql import func

from .search import create_query
from .search import search


def jsonify_status_code(status_code, *args, **kw):
    """Returns a jsonified response with the specified HTTP status code.

    The positional and keyword arguments are passed directly to the
    :func:`flask.jsonify` function which creates the response.

    """
    response = jsonify(*args, **kw)
    response.status_code = status_code
    return response


def _is_date_field(model, fieldname):
    """Returns ``True`` if and only if the field of `model` with the specified
    name corresponds to either a :class:`datetime.date` object or a
    :class:`datetime.datetime` object.

    """
    prop = getattr(model, fieldname).property
    if isinstance(prop, RelationshipProperty):
        return False
    fieldtype = prop.columns[0].type
    return isinstance(fieldtype, Date) or isinstance(fieldtype, DateTime)


def _get_by(session, model, **kw):
    """Gets the first row when filtering `model` by the given keyword arguments
    in the specified `session`.

    For example::

        >>> _get_by(session, Person, name='Jeffrey')
        Person(id=1, name='Jeffrey')

    """
    return session.query(model).filter_by(**kw).first()


def _get_or_create(session, model, **kwargs):
    """Returns the first instance of the specified model filtered by the
    keyword arguments, or creates a new instance of the model and returns that.

    This function returns a two-tuple in which the first element is the created
    or retrieved instance and the second is a boolean value which is ``True``
    if and only if an instance was created.

    The idea for this function is based on Django's ``Model.get_or_create()``
    method.

    `session` is the session in which all database transactions are made (this
    should be :attr:`flask.ext.sqlalchemy.SQLAlchemy.session`).

    `model` is the SQLAlchemy model to get or create (this should be a subclass
    of :class:`~flask.ext.restless.model.Entity`).

    `kwargs` are the keyword arguments which will be passed to the
    :func:`sqlalchemy.orm.query.Query.filter_by` function.

    """
    instance = _get_by(session, model, **kwargs)
    if instance:
        return instance, False
    else:
        instance = model(**kwargs)
        session.add(instance)
        session.commit()
        return instance, True


def _get_columns(model):
    """Returns a dictionary-like object containing all the columns of the
    specified `model` class.

    """
    return model._sa_class_manager


def _get_related_model(model, relationname):
    """Gets the class of the model to which `model` is related by the attribute
    whose name is `relationname`.

    """
    return _get_columns(model)[relationname].property.mapper.class_


def _get_relations(model):
    """Returns a list of relation names of `model` (as a list of strings)."""
    cols = _get_columns(model)
    return [k for k in cols if isinstance(cols[k].property, RelProperty)]


# This code was adapted from :meth:`elixir.entity.Entity.to_dict` and
# http://stackoverflow.com/q/1958219/108197.
#
# TODO should we have an `include` argument also?
def _to_dict(instance, deep=None, exclude=None):
    """Returns a dictionary representing the fields of the specified `instance`
    of a SQLAlchemy model.

    `deep` is a dictionary containing a mapping from a relation name (for a
    relation of `instance`) to either a list or a dictionary. This is a
    recursive structure which represents the `deep` argument when calling
    `_to_dict` on related instances. When an empty list is encountered,
    `_to_dict` returns a list of the string representations of the related
    instances.

    `exclude` specifies the columns which will *not* be present in the returned
    dictionary representation of the object.

    """
    deep = deep or {}
    exclude = exclude or ()
    # create the dictionary mapping column name to value
    columns = (p.key for p in object_mapper(instance).iterate_properties
               if isinstance(p, ColumnProperty))
    result = dict((col, getattr(instance, col)) for col in columns)
    # Convert datetime and date objects to ISO 8601 format.
    #
    # TODO We can get rid of this when issue #33 is resolved.
    for key, value in result.items():
        if isinstance(value, datetime.date):
            result[key] = value.isoformat()
    # recursively call _to_dict on each of the `deep` relations
    for relation, rdeep in deep.iteritems():
        # exclude foreign keys of the related object for the recursive call
        relationproperty = object_mapper(instance).get_property(relation)
        newexclude = (key.name for key in relationproperty.remote_side)
        # get the related value so we can see if it is None or a list
        relatedvalue = getattr(instance, relation)
        if relatedvalue is None:
            result[relation] = None
        elif isinstance(relatedvalue, list):
            result[relation] = [_to_dict(inst, rdeep, newexclude)
                                for inst in relatedvalue]
        else:
            result[relation] = _to_dict(relatedvalue, rdeep, newexclude)
    return result


def _evaluate_functions(session, model, functions):
    """Executes each of the SQLAlchemy functions specified in ``functions``, a
    list of dictionaries of the form described below, on the given model and
    returns a dictionary mapping function name (slightly modified, see below)
    to result of evaluation of that function.

    `session` is the SQLAlchemy session in which all database transactions will
    be performed.

    `model` is the :class:`flask.ext.restless.Entity` object on which the
    specified functions will be evaluated.

    ``functions`` is a list of dictionaries of the form::

        {'name': 'avg', 'field': 'amount'}

    For example, if you want the sum and the average of the field named
    "amount"::

        >>> # assume instances of Person exist in the database...
        >>> f1 = dict(name='sum', field='amount')
        >>> f2 = dict(name='avg', field='amount')
        >>> evaluate_functions(Person, [f1, f2])
        {'avg__amount': 456, 'sum__amount': 123}

    The return value is a dictionary mapping ``'<funcname>__<fieldname>'`` to
    the result of evaluating that function on that field. If `model` is
    ``None`` or `functions` is empty, this function returns the empty
    dictionary.

    If a field does not exist on a given model, :exc:`AttributeError` is
    raised. If a function does not exist,
    :exc:`sqlalchemy.exc.OperationalError` is raised. The former exception will
    have a ``field`` attribute which is the name of the field which does not
    exist. The latter exception will have a ``function`` attribute which is the
    name of the function with does not exist.

    """
    if not model or not functions:
        return {}
    processed = []
    funcnames = []
    for function in functions:
        funcname, fieldname = function['name'], function['field']
        # We retrieve the function by name from the SQLAlchemy ``func``
        # module and the field by name from the model class.
        #
        # If the specified field doesn't exist, this raises AttributeError.
        funcobj = getattr(func, funcname)
        try:
            field = getattr(model, fieldname)
        except AttributeError, exception:
            exception.field = fieldname
            raise exception
        # Time to store things to be executed. The processed list stores
        # functions that will be executed in the database and funcnames
        # contains names of the entries that will be returned to the
        # caller.
        funcnames.append('%s__%s' % (funcname, fieldname))
        processed.append(funcobj(field))
    # Evaluate all the functions at once and get an iterable of results.
    #
    # If any of the functions
    try:
        evaluated = session.query(*processed).one()
    except OperationalError, exception:
        # HACK original error message is of the form:
        #
        #    '(OperationalError) no such function: bogusfuncname'
        original_error_msg = exception.args[0]
        bad_function = original_error_msg[37:]
        exception.function = bad_function
        raise exception
    return dict(zip(funcnames, evaluated))


class ModelView(MethodView):
    """Base class for :class:`flask.MethodView` classes which represent a view
    of a SQLAlchemy model.

    The model class for this view can be accessed from the :attr:`model`
    attribute, and the session in which all database transactions will be
    performed when dealing with this model can be accessed from the
    :attr:`session` attribute.

    """

    def __init__(self, session, model, *args, **kw):
        """Calls the constructor of the superclass and specifies the model for
        which this class provides a ReSTful API.

        `session` is the SQLAlchemy session in which all database transactions
        will be performed.

        `model` is the SQLALchemy declarative model class of the database model
        for which this instance of the class is an API.

        """
        super(ModelView, self).__init__(*args, **kw)
        self.session = session
        self.model = model


class FunctionAPI(ModelView):
    """Provides method-based dispatching for :http:method:`get` requests which
    wish to apply SQL functions to all instances of a model.

    .. versionadded:: 0.4

    """

    def get(self):
        """Returns the result of evaluating the SQL functions specified in the
        body of the request.

        For a description of the request and response formats, see
        :ref:`functionevaluation`.

        """
        try:
            data = json.loads(request.data)
        except (TypeError, ValueError, OverflowError):
            return jsonify_status_code(400, message='Unable to decode data')
        try:
            result = _evaluate_functions(self.session, self.model,
                                         data.get('functions'))
            if not result:
                return jsonify_status_code(204)
            return jsonify(result)
        except AttributeError, exception:
            message = 'No such field "%s"' % exception.field
            return jsonify_status_code(400, message=message)
        except OperationalError, exception:
            message = 'No such function "%s"' % exception.function
            return jsonify_status_code(400, message=message)


class API(ModelView):
    """Provides method-based dispatching for :http:method:`get`,
    :http:method:`post`, :http:method:`patch`, :http:method:`put`, and
    :http:method:`delete` requests, for both collections of models and
    individual models.

    """

<<<<<<< HEAD
    def __init__(self, model, authentication_required_for=None,
                 authentication_function=None, validation_exceptions=None,
                 *args, **kw):
=======
    def __init__(self, session, model, authentication_required_for=None,
                 authentication_function=None, *args, **kw):
>>>>>>> 98d84107
        """Instantiates this view with the specified attributes.

        `session` is the SQLAlchemy session in which all database transactions
        will be performed.

        `model` is the :class:`flask_restless.Entity` class of the database
        model for which this instance of the class is an API. This model should
        live in `database`.

        `authentication_required_for` is a list of HTTP method names (for
        example, ``['POST', 'PATCH']``) for which authentication must be
        required before clients can successfully make requests. If this keyword
        argument is specified, `authentication_function` must also be
        specified.

        `authentication_function` is a function which accepts no arguments and
        returns ``True`` if and only if a client is authorized to make a
        request on an endpoint.

        Pre-condition (callers must satisfy): if `authentication_required_for`
        is specified, so must `authentication_function`.

        `validation_exceptions` is the tuple of exceptions raised by backend
        validation (if any exist). If exceptions are specified here, any
        exceptions which are caught when writing to the database. Will be
        returned to the client as a :http:statuscode:`400` response with a
        message specifying the validation error which occurred. For more
        information, see :ref:`validation`.

        .. versionadded:: 0.4
           Added the `validation_exceptions` keyword argument.

        .. versionadded:: 0.4
           Added the `authentication_required_for` keyword argument.

        .. versionadded:: 0.4
           Added the `authentication_function` keyword argument.

        """
        super(API, self).__init__(session, model, *args, **kw)
        self.authentication_required_for = authentication_required_for or ()
        self.authentication_function = authentication_function
        # convert HTTP method names to uppercase
        self.authentication_required_for = \
            frozenset([m.upper() for m in self.authentication_required_for])
        self.validation_exceptions = tuple(validation_exceptions or ())

    def _add_to_relation(self, query, relationname, toadd=None):
        """Adds a new or existing related model to each model specified by
        `query`.

        This function does not commit the changes made to the database. The
        calling function has that responsibility.

        `query` is a SQLAlchemy query instance that evaluates to all instances
        of the model specified in the constructor of this class that should be
        updated.

        `relationname` is the name of a one-to-many relationship which exists
        on each model specified in `query`.

        `toadd` is a list of dictionaries, each representing the attributes of
        an existing or new related model to add. If a dictionary contains the
        key ``'id'``, that instance of the related model will be
        added. Otherwise, the
        :classmethod:`~flask.ext.restless.model.get_or_create` class method
        will be used to get or create a model to add.

        """
        submodel = _get_related_model(self.model, relationname)
        for dictionary in toadd or []:
            if 'id' in dictionary:
                subinst = _get_by(self.session, submodel, id=dictionary['id'])
            else:
                subinst = _get_or_create(self.session, submodel,
                                         **dictionary)[0]
            for instance in query:
                getattr(instance, relationname).append(subinst)

    def _remove_from_relation(self, query, relationname, toremove=None):
        """Removes a related model from each model specified by `query`.

        This function does not commit the changes made to the database. The
        calling function has that responsibility.

        `query` is a SQLAlchemy query instance that evaluates to all instances
        of the model specified in the constructor of this class that should be
        updated.

        `relationname` is the name of a one-to-many relationship which exists
        on each model specified in `query`.

        `toremove` is a list of dictionaries, each representing the attributes
        of an existing model to remove. If a dictionary contains the key
        ``'id'``, that instance of the related model will be
        removed. Otherwise, the instance to remove will be retrieved using the
        other attributes specified in the dictionary.

        If one of the dictionaries contains a mapping from ``'__delete__'`` to
        ``True``, then the removed object will be deleted after being removed
        from each instance of the model in the specified query.

        """
        submodel = _get_related_model(self.model, relationname)
        for dictionary in toremove or []:
            remove = dictionary.pop('__delete__', False)
            if 'id' in dictionary:
                subinst = _get_by(self.session, submodel, id=dictionary['id'])
            else:
                subinst = _get_by(self.session, submodel, **dictionary)
            for instance in query:
                getattr(instance, relationname).remove(subinst)
            if remove:
                self.session.delete(subinst)

    # TODO change this to have more sensible arguments
    def _update_relations(self, query, params):
        """Adds or removes models which are related to the model specified in
        the constructor of this class.

        If one of the dictionaries specified in ``add`` or ``remove`` includes
        an ``id`` key, the object with that ``id`` will be attempt to be added
        or removed. Otherwise, an existing object with the specified attribute
        values will be attempted to be added or removed. If adding, a new
        object will be created if a matching object could not be found in the
        database.

        This function does not commit the changes made to the database. The
        calling function has that responsibility.

        This method returns a :class:`frozenset` of strings representing the
        names of relations which were modified.

        `query` is a SQLAlchemy query instance that evaluates to all instances
        of the model specified in the constructor of this class that should be
        updated.

        `params` is a dictionary containing a mapping from name of the relation
        to modify (as a string) to a second dictionary. The inner dictionary
        contains at most two mappings, one with the key ``'add'`` and one with
        the key ``'remove'``. Each of these is a mapping to a list of
        dictionaries which represent the attributes of the object to add to or
        remove from the relation.

        If a dictionary in one of the ``'remove'`` lists contains a mapping
        from ``'__delete__'`` to ``True``, then the removed object will be
        deleted after being removed from each instance of the model in the
        specified query.

        """
        relations = _get_relations(self.model)
        tochange = frozenset(relations) & frozenset(params)
        for columnname in tochange:
            toadd = params[columnname].get('add', [])
            toremove = params[columnname].get('remove', [])
            self._add_to_relation(query, columnname, toadd=toadd)
            self._remove_from_relation(query, columnname, toremove=toremove)
        return tochange

    def _strings_to_dates(self, dictionary):
        """Returns a new dictionary with all the mappings of `dictionary` but
        with date strings mapped to :class:`datetime.datetime` objects.

        The keys of `dictionary` are names of fields in the model specified in
        the constructor of this class. The values are values to set on these
        fields. If a field name corresponds to a field in the model which is a
        :class:`sqlalchemy.types.Date` or :class:`sqlalchemy.types.DateTime`,
        then the returned dictionary will have the corresponding
        :class:`datetime.datetime` Python object as the value of that mapping
        in place of the string.

        This function outputs a new dictionary; it does not modify the
        argument.

        """
        result = {}
        for fieldname, value in dictionary.iteritems():
            if _is_date_field(self.model, fieldname):
                result[fieldname] = parse_datetime(value)
            else:
                result[fieldname] = value
        return result

    def _search(self):
        """Defines a generic search function for the database model.

        If the query string is empty, or if the specified query is invalid for
        some reason (for example, searching for all person instances with), the
        response will be the JSON string ``{"objects": []}``.

        To search for entities meeting some criteria, the client makes a
        request to :http:get:`/api/<modelname>` with a query string containing
        the parameters of the search. The parameters of the search can involve
        filters. In a filter, the client specifies the name of the field by
        which to filter, the operation to perform on the field, and the value
        which is the argument to that operation. In a function, the client
        specifies the name of a SQL function which is executed on the search
        results; the result of executing the function is returned to the
        client.

        The parameters of the search must be provided in JSON form as the value
        of the ``q`` request query parameter. For example, in a database of
        people, to search for all people with a name containing a "y", the
        client would make a :http:method:`get` request to ``/api/person`` with
        query parameter as follows::

            q={"filters": [{"name": "name", "op": "like", "val": "%y%"}]}

        If multiple objects meet the criteria of the search, the response has
        :http:status:`200` and content of the form::

        .. sourcecode:: javascript

           {"objects": [{"name": "Mary"}, {"name": "Byron"}, ...]}

        If the result of the search is a single instance of the model, the JSON
        representation of that instance would be the top-level object in the
        content of the response::

        .. sourcecode:: javascript

           {"name": "Mary", ...}

        For more information SQLAlchemy operators for use in filters, see the
        `SQLAlchemy SQL expression tutorial
        <http://docs.sqlalchemy.org/en/latest/core/tutorial.html>`_.

        The general structure of request data as a JSON string is as follows::

        .. sourcecode:: javascript

           {
             "single": "True",
             "order_by": [{"field": "age", "direction": "asc"}],
             "limit": 2,
             "offset": 1,
             "filters":
               [
                 {"name": "name", "val": "%y%", "op": "like"},
                 {"name": "age", "val": [18, 19, 20, 21], "op": "in"},
                 {"name": "age", "op": "gt", "field": "height"},
                 ...
               ]
           }

        For a complete description of all possible search parameters and
        responses, see :ref:`searchformat`.

        """
        # try to get search query from the request query parameters
        try:
            data = json.loads(request.args.get('q', '{}'))
        except (TypeError, ValueError, OverflowError):
            return jsonify_status_code(400, message='Unable to decode data')

        # perform a filtered search
        try:
            result = search(self.session, self.model, data)
        except NoResultFound:
            return jsonify(message='No result found')
        except MultipleResultsFound:
            return jsonify(message='Multiple results found')

        # create a placeholder for the relations of the returned models
        relations = _get_relations(self.model)
        deep = dict((r, {}) for r in relations)

        # for security purposes, don't transmit list as top-level JSON
        if isinstance(result, list):
            return jsonify(objects=[_to_dict(x) for x in result])
        else:
            return jsonify(_to_dict(result, deep))

    def _check_authentication(self):
        """If the specified HTTP method requires authentication (see the
        constructor), this function aborts with :http:statuscode:`401` unless a
        current user is authorized with respect to the authentication function
        specified in the constructor of this class.

        """
        if (request.method in self.authentication_required_for
            and not self.authentication_function()):
            abort(401)

    def get(self, instid):
        """Returns a JSON representation of an instance of model with the
        specified name.

        If ``instid`` is ``None``, this method returns the result of a search
        with parameters specified in the query string of the request. If no
        search parameters are specified, this method returns all instances of
        the specified model.

        If ``instid`` is an integer, this method returns the instance of the
        model with that identifying integer. If no such instance exists, this
        method responds with :http:status:`404`.

        """
        self._check_authentication()
        if instid is None:
            return self._search()
        inst = _get_by(self.session, self.model, id=instid)
        if inst is None:
            abort(404)
        relations = _get_relations(self.model)
        deep = dict((r, {}) for r in relations)
        return jsonify(_to_dict(inst, deep))

    def delete(self, instid):
        """Removes the specified instance of the model with the specified name
        from the database.

        Since :http:method:`delete` is an idempotent method according to the
        :rfc:`2616`, this method responds with :http:status:`204` regardless of
        whether an object was deleted.

        """
        self._check_authentication()
        inst = _get_by(self.session, self.model, id=instid)
        if inst is not None:
            self.session.delete(inst)
            self.session.commit()
        return jsonify_status_code(204)

    def post(self):
        """Creates a new instance of a given model based on request data.

        This function parses the string contained in
        :attr:`flask.request.data`` as a JSON object and then validates it with
        a validator specified in the constructor of this class.

        The :attr:`flask.request.data` attribute will be parsed as a JSON
        object containing the mapping from field name to value to which to
        initialize the created instance of the model.

        After that, it separates all columns that defines relationships with
        other entities, creates a model with the simple columns and then
        creates instances of these submodels and associates them with the
        related fields. This happens only at the first level of nesting.

        Currently, this method can only handle instantiating a model with a
        single level of relationship data.

        """
        self._check_authentication()
        # try to read the parameters for the model from the body of the request
        try:
            params = json.loads(request.data)
        except (TypeError, ValueError, OverflowError):
            return jsonify_status_code(400, message='Unable to decode data')

        # Getting the list of relations that will be added later
        cols = _get_columns(self.model)
        relations = _get_relations(self.model)

        # Looking for what we're going to set on the model right now
        colkeys = cols.keys()
        paramkeys = params.keys()
        props = set(colkeys).intersection(paramkeys).difference(relations)

<<<<<<< HEAD
        try:
            # Instantiate the model with the parameters
            instance = self.model(**dict([(i, params[i]) for i in props]))

            # Handling relations, a single level is allowed
            for col in set(relations).intersection(paramkeys):
                submodel = cols[col].property.mapper.class_
                for subparams in params[col]:
                    subinst = submodel.get_or_create(**subparams)[0]
                    getattr(instance, col).append(subinst)

            # add the created model to the session
            session.add(instance)
            session.commit()
=======
        # Special case: if there are any dates, convert the string form of the
        # date into an instance of the Python ``datetime`` object.
        params = self._strings_to_dates(params)

        # Instantiate the model with the parameters
        instance = self.model(**dict([(i, params[i]) for i in props]))

        # Handling relations, a single level is allowed
        for col in set(relations).intersection(paramkeys):
            submodel = cols[col].property.mapper.class_
            for subparams in params[col]:
                subinst = _get_or_create(self.session, submodel,
                                         **subparams)[0]
                getattr(instance, col).append(subinst)

        # add the created model to the session
        self.session.add(instance)
        self.session.commit()
>>>>>>> 98d84107

            return jsonify_status_code(201, id=instance.id)
        except self.validation_exceptions, exception:
            session.rollback()
            return jsonify_status_code(400, validation_errors=exception.errors)

    def patch(self, instid):
        """Updates the instance specified by ``instid`` of the named model, or
        updates multiple instances if ``instid`` is ``None``.

        The :attr:`flask.request.data` attribute will be parsed as a JSON
        object containing the mapping from field name to value to which to
        update the specified instance or instances.

        If ``instid`` is ``None``, the query string will be used to search for
        instances (using the :func:`_search` method), and all matching
        instances will be updated according to the content of the request data.
        See the :func:`_search` documentation on more information about search
        parameters for restricting the set of instances on which updates will
        be made in this case.

        """
        self._check_authentication()

        # try to load the fields/values to update from the body of the request
        try:
            data = json.loads(request.data)
        except (TypeError, ValueError, OverflowError):
            # this also happens when request.data is empty
            return jsonify_status_code(400, message='Unable to decode data')

        patchmany = instid is None
        if patchmany:
            # create a SQLALchemy Query from the query parameter `q`
            query = create_query(self.session, self.model, data)
        else:
            # create a SQLAlchemy Query which has exactly the specified row
            query = self.session.query(self.model).filter_by(id=instid)
            assert query.count() == 1, 'Multiple rows with same ID'

        relations = self._update_relations(query, data)
        field_list = frozenset(data) ^ relations
        params = dict((field, data[field]) for field in field_list)

        # Special case: if there are any dates, convert the string form of the
        # date into an instance of the Python ``datetime`` object.
        params = self._strings_to_dates(params)

<<<<<<< HEAD
        try:
            # Let's update all instances present in the query
            num_modified = 0
            if params:
                num_modified = query.update(params, False)
            session.commit()
        except self.validation_exceptions, exception:
            session.rollback()
            return jsonify_status_code(400, validation_errors=exception.errors)
=======
        # Let's update all instances present in the query
        num_modified = 0
        if params:
            num_modified = query.update(params, False)
        self.session.commit()
>>>>>>> 98d84107

        if patchmany:
            return jsonify(num_modified=num_modified)
        else:
            return self.get(instid)

    def put(self, instid):
        """Alias for :meth:`patch`."""
        return self.patch(instid)<|MERGE_RESOLUTION|>--- conflicted
+++ resolved
@@ -347,14 +347,9 @@
 
     """
 
-<<<<<<< HEAD
-    def __init__(self, model, authentication_required_for=None,
+    def __init__(self, session, model, authentication_required_for=None,
                  authentication_function=None, validation_exceptions=None,
                  *args, **kw):
-=======
-    def __init__(self, session, model, authentication_required_for=None,
-                 authentication_function=None, *args, **kw):
->>>>>>> 98d84107
         """Instantiates this view with the specified attributes.
 
         `session` is the SQLAlchemy session in which all database transactions
@@ -715,7 +710,10 @@
         paramkeys = params.keys()
         props = set(colkeys).intersection(paramkeys).difference(relations)
 
-<<<<<<< HEAD
+        # Special case: if there are any dates, convert the string form of the
+        # date into an instance of the Python ``datetime`` object.
+        params = self._strings_to_dates(params)
+
         try:
             # Instantiate the model with the parameters
             instance = self.model(**dict([(i, params[i]) for i in props]))
@@ -724,36 +722,17 @@
             for col in set(relations).intersection(paramkeys):
                 submodel = cols[col].property.mapper.class_
                 for subparams in params[col]:
-                    subinst = submodel.get_or_create(**subparams)[0]
+                    subinst = _get_or_create(self.session, submodel,
+                                             **subparams)[0]
                     getattr(instance, col).append(subinst)
 
             # add the created model to the session
-            session.add(instance)
-            session.commit()
-=======
-        # Special case: if there are any dates, convert the string form of the
-        # date into an instance of the Python ``datetime`` object.
-        params = self._strings_to_dates(params)
-
-        # Instantiate the model with the parameters
-        instance = self.model(**dict([(i, params[i]) for i in props]))
-
-        # Handling relations, a single level is allowed
-        for col in set(relations).intersection(paramkeys):
-            submodel = cols[col].property.mapper.class_
-            for subparams in params[col]:
-                subinst = _get_or_create(self.session, submodel,
-                                         **subparams)[0]
-                getattr(instance, col).append(subinst)
-
-        # add the created model to the session
-        self.session.add(instance)
-        self.session.commit()
->>>>>>> 98d84107
+            self.session.add(instance)
+            self.session.commit()
 
             return jsonify_status_code(201, id=instance.id)
         except self.validation_exceptions, exception:
-            session.rollback()
+            self.session.rollback()
             return jsonify_status_code(400, validation_errors=exception.errors)
 
     def patch(self, instid):
@@ -798,23 +777,15 @@
         # date into an instance of the Python ``datetime`` object.
         params = self._strings_to_dates(params)
 
-<<<<<<< HEAD
         try:
             # Let's update all instances present in the query
             num_modified = 0
             if params:
                 num_modified = query.update(params, False)
-            session.commit()
+            self.session.commit()
         except self.validation_exceptions, exception:
-            session.rollback()
+            self.session.rollback()
             return jsonify_status_code(400, validation_errors=exception.errors)
-=======
-        # Let's update all instances present in the query
-        num_modified = 0
-        if params:
-            num_modified = query.update(params, False)
-        self.session.commit()
->>>>>>> 98d84107
 
         if patchmany:
             return jsonify(num_modified=num_modified)
