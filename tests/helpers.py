--- conflicted
+++ resolved
@@ -18,7 +18,6 @@
 # along with Flask-Restless. If not, see <http://www.gnu.org/licenses/>.
 """Helper functions for unit tests in this package.
 
-<<<<<<< HEAD
 New test classes should probably inherit from one of the existing ones
 here. These classes add ``getj``, ``postj``, etc. methods to the test client
 (available at ``self.app``) which for the content type of the requests to
@@ -26,8 +25,6 @@
 don't have to add ``content_type='application/json'`` every time you make a
 request.
 
-"""
-=======
 New test modules whose test classes inherit from :class:`TestSupport` must
 import the :func:`setUpModule` and :func:`tearDownModule` functions, which
 create and destroy a file for a test database, respectively, from this module::
@@ -41,7 +38,6 @@
 
 """
 import datetime
->>>>>>> 3bd0431d
 import os
 import tempfile
 from unittest2 import TestCase
