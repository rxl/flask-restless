# -*- coding: utf-8; Mode: Python -*-
#
# Copyright (C) 2011 Lincoln de Sousa <lincoln@comum.org>
# Copyright 2012 Jeffrey Finkelstein <jeffrey.finkelstein@gmail.com>
#
# This file is part of Flask-Restless.
#
# Flask-Restless is free software: you can redistribute it and/or modify it
# under the terms of the GNU Affero General Public License as published by the
# Free Software Foundation, either version 3 of the License, or (at your
# option) any later version.
#
# Flask-Restless is distributed in the hope that it will be useful, but WITHOUT
# ANY WARRANTY; without even the implied warranty of MERCHANTABILITY or FITNESS
# FOR A PARTICULAR PURPOSE. See the GNU Affero General Public License for more
# details.
#
# You should have received a copy of the GNU Affero General Public License
# along with Flask-Restless. If not, see <http://www.gnu.org/licenses/>.
"""Unit tests for the :mod:`flask_restless.views` module."""
from __future__ import with_statement

from datetime import date
from datetime import datetime
from unittest2 import TestSuite

from flask import json
from sqlalchemy.exc import OperationalError

from flask.ext.restless.views import _evaluate_functions as evaluate_functions
from flask.ext.restless.views import _get_columns
from flask.ext.restless.views import _get_or_create
from flask.ext.restless.views import _get_relations
from flask.ext.restless.views import _to_dict
from flask.ext.restless.manager import IllegalArgumentError

from .helpers import TestSupport
from .helpers import TestSupportPrefilled


__all__ = ['ModelTestCase', 'FunctionEvaluationTest', 'FunctionAPITestCase',
           'APITestCase']


dumps = json.dumps
loads = json.loads


class ModelTestCase(TestSupport):
    """Provides tests for helper functions which operate on models."""

    def test_column_introspection(self):
        """Test for getting the names of columns as strings."""
        columns = _get_columns(self.Person)
        self.assertEqual(sorted(columns.keys()), sorted(['age', 'birth_date',
                                                         'computers', 'id',
                                                         'name', 'other']))
        relations = _get_relations(self.Person)
        self.assertEqual(relations, ['computers'])

    def test_date_serialization(self):
        """Tests that date objects in the database are correctly serialized in
        the :meth:`flask_restless.model.Entity.to_dict` method.

        """
        person = self.Person(birth_date=date(1986, 9, 15))
        self.db.session.commit()
        d = _to_dict(person)
        self.assertIn('birth_date', d)
        self.assertEqual(d['birth_date'], person.birth_date.isoformat())

    def test_datetime_serialization(self):
        """Tests that datetime objects in the database are correctly serialized
        in the :meth:`flask_restless.model.Entity.to_dict` method.

        """
        computer = self.Computer(buy_date=datetime.now())
        self.db.session.commit()
        d = _to_dict(computer)
        self.assertIn('buy_date', d)
        self.assertEqual(d['buy_date'], computer.buy_date.isoformat())

    def test_to_dict(self):
        """Test for serializing attributes of an instance of the model by the
        :meth:`flask_restless.model.Entity.to_dict` method.

        """
        me = self.Person(name=u'Lincoln', age=24, birth_date=date(1986, 9, 15))
        self.db.session.commit()

        me_dict = _to_dict(me)
        expectedfields = sorted(['birth_date', 'age', 'id', 'name', 'other'])
        self.assertEqual(sorted(me_dict), expectedfields)
        self.assertEqual(me_dict['name'], u'Lincoln')
        self.assertEqual(me_dict['age'], 24)
        self.assertEqual(me_dict['birth_date'], me.birth_date.isoformat())

    def test_to_dict_deep(self):
        """Tests that fields corresponding to related model instances are
        correctly serialized by the
        :meth:`flask_restless.model.Entity.to_dict` method.

        """
        now = datetime.now()
        someone = self.Person(name=u'John', age=25)
        computer = self.Computer(name=u'lixeiro', vendor=u'Lemote',
                                 buy_date=now)
        someone.computers.append(computer)
        self.db.session.commit()

        deep = {'computers': []}
        computers = _to_dict(someone, deep)['computers']
        self.assertEqual(len(computers), 1)
        self.assertEqual(computers[0]['name'], u'lixeiro')
        self.assertEqual(computers[0]['vendor'], u'Lemote')
        self.assertEqual(computers[0]['buy_date'], now.isoformat())
        self.assertEqual(computers[0]['owner_id'], someone.id)

    def test_get_or_create(self):
        """Test for :meth:`flask_restless.model.Entity.get_or_create()`."""
        # Here we're sure that we have a fresh table with no rows, so
        # let's create the first one:
        instance, created = _get_or_create(self.db.session, self.Person,
                                           name=u'Lincoln', age=24)
        self.assertTrue(created)
        self.assertEqual(instance.name, u'Lincoln')
        self.assertEqual(instance.age, 24)

        # Now that we have a row, let's try to get it again
        second_instance, created = _get_or_create(self.db.session, self.Person,
                                                  name=u'Lincoln')
        self.assertFalse(created)
        self.assertEqual(second_instance.name, u'Lincoln')
        self.assertEqual(second_instance.age, 24)


class FunctionEvaluationTest(TestSupportPrefilled):
    """Unit tests for the :func:`flask_restless.view._evaluate_functions`
    function.

    """

    def test_basic_evaluation(self):
        """Tests for basic function evaluation."""
        # test for no model
        result = evaluate_functions(self.db.session, None, [])
        self.assertEqual(result, {})

        # test for no functions
        result = evaluate_functions(self.db.session, self.Person, [])
        self.assertEqual(result, {})

        # test for summing ages
        functions = [{'name': 'sum', 'field': 'age'}]
        result = evaluate_functions(self.db.session, self.Person, functions)
        self.assertIn('sum__age', result)
        self.assertEqual(result['sum__age'], 102.0)

        # test for multiple functions
        functions = [{'name': 'sum', 'field': 'age'},
                     {'name': 'avg', 'field': 'other'}]
        result = evaluate_functions(self.db.session, self.Person, functions)
        self.assertIn('sum__age', result)
        self.assertEqual(result['sum__age'], 102.0)
        self.assertIn('avg__other', result)
        self.assertEqual(result['avg__other'], 16.2)

    def test_poorly_defined_functions(self):
        """Tests that poorly defined functions raise errors."""
        # test for unknown field
        functions = [{'name': 'sum', 'field': 'bogus'}]
        with self.assertRaises(AttributeError):
            evaluate_functions(self.db.session, self.Person, functions)

        # test for unknown function
        functions = [{'name': 'bogus', 'field': 'age'}]
        with self.assertRaises(OperationalError):
            evaluate_functions(self.db.session, self.Person, functions)


class FunctionAPITestCase(TestSupportPrefilled):
    """Unit tests for the :class:`flask_restless.views.FunctionAPI` class."""

    def setUp(self):
        """Creates the database, the :class:`~flask.Flask` object, the
        :class:`~flask_restless.manager.APIManager` for that application, and
        creates the ReSTful API endpoints for the :class:`testapp.Person` and
        :class:`testapp.Computer` models.

        """
        super(FunctionAPITestCase, self).setUp()
        self.manager.create_api(self.Person, allow_functions=True)

    def test_function_evaluation(self):
        """Test that the :http:get:`/api/eval/person` endpoint returns the
        result of evaluating functions.

        """
        functions = [{'name': 'sum', 'field': 'age'},
                     {'name': 'avg', 'field': 'other'}]
        response = self.app.getj('/api/eval/person',
                                 data=dumps(dict(functions=functions)))
        self.assertEqual(response.status_code, 200)
        data = loads(response.data)
        self.assertIn('sum__age', data)
        self.assertEqual(data['sum__age'], 102.0)
        self.assertIn('avg__other', data)
        self.assertEqual(data['avg__other'], 16.2)

    def test_no_functions(self):
        """Tests that if no functions are defined, an empty response is
        returned.

        """
        # no data is invalid JSON
        response = self.app.getj('/api/eval/person')
        self.assertEqual(response.status_code, 400)
        # so is the empty string
        response = self.app.getj('/api/eval/person', data='')
        self.assertEqual(response.status_code, 400)

        # if we provide no functions, then we expect an empty response
        response = self.app.getj('/api/eval/person', data=dumps(dict()))
        self.assertEqual(response.status_code, 204)

    def test_poorly_defined_functions(self):
        """Tests that poorly defined requests for function evaluations cause an
        error message to be returned.

        """
        # test for bad field name
        search = {'functions': [{'name': 'sum', 'field': 'bogusfieldname'}]}
        resp = self.app.getj('/api/eval/person', data=dumps(search))
        self.assertEqual(resp.status_code, 400)
        self.assertIn('message', loads(resp.data))
        self.assertIn('bogusfieldname', loads(resp.data)['message'])

        # test for bad function name
        search = {'functions': [{'name': 'bogusfuncname', 'field': 'age'}]}
        resp = self.app.getj('/api/eval/person', data=dumps(search))
        self.assertEqual(resp.status_code, 400)
        self.assertIn('message', loads(resp.data))
        self.assertIn('bogusfuncname', loads(resp.data)['message'])


class APITestCase(TestSupport):
    """Unit tests for the :class:`flask_restless.views.API` class."""

    def setUp(self):
        """Creates the database, the :class:`~flask.Flask` object, the
        :class:`~flask_restless.manager.APIManager` for that application, and
        creates the ReSTful API endpoints for the :class:`testapp.Person` and
        :class:`testapp.Computer` models.

        """
        # create the database
        super(APITestCase, self).setUp()

        # setup the URLs for the Person and Computer API
        self.manager.create_api(self.Person,
                                methods=['GET', 'PATCH', 'POST', 'DELETE'])
        self.manager.create_api(self.Computer, methods=['GET', 'POST'])

        # to facilitate searching
        self.app.search = lambda url, q: self.app.getj(url + '?q=%s' % q)

    def test_post(self):
        """Test for creating a new instance of the database model using the
        :http:method:`post` method.

        """
        # Invalid JSON in request data should respond with error.
        response = self.app.postj('/api/person', data='Invalid JSON string')
        self.assertEqual(response.status_code, 400)
        self.assertEqual(loads(response.data)['message'],
                         'Unable to decode data')

        # Now, let's test the validation stuff
        # response = self.app.post('/api/person', data=dumps({'name': u'Test',
        #                                                      'age': 'oi'}))
        # assert loads(response.data)['message'] == 'Validation error'
        # assert loads(response.data)['error_list'].keys() == ['age']

        response = self.app.postj('/api/person',
                                  data=dumps({'name': 'Lincoln', 'age': 23}))
        self.assertEqual(response.status_code, 201)
        self.assertIn('id', loads(response.data))

        response = self.app.getj('/api/person/1')
        self.assertEqual(response.status_code, 200)

        deep = {'computers': []}
        inst = _to_dict(self.Person.query.get(1), deep)
        self.assertEqual(loads(response.data), inst)

    def test_post_with_submodels(self):
        """Tests the creation of a model with a related field."""
        data = {'name': u'John', 'age': 2041,
                'computers': [{'name': u'lixeiro', 'vendor': u'Lemote'}]}
        response = self.app.postj('/api/person', data=dumps(data))
        self.assertEqual(response.status_code, 201)
        self.assertIn('id', loads(response.data))

        response = self.app.getj('/api/person')
        self.assertEqual(len(loads(response.data)), 1)

    def test_delete(self):
        """Test for deleting an instance of the database using the
        :http:method:`delete` method.

        """
        # Creating the person who's gonna be deleted
        response = self.app.postj('/api/person',
                                  data=dumps({'name': 'Lincoln', 'age': 23}))
        self.assertEqual(response.status_code, 201)
        self.assertIn('id', loads(response.data))

        # Making sure it has been created
        deep = {'computers': []}
<<<<<<< HEAD
        inst = _to_dict(_get_by(self.db.session, self.Person, id=1), deep)
        response = self.app.getj('/api/person/1')
=======
        inst = _to_dict(self.Person.query.get(1), deep)
        response = self.app.get('/api/person/1')
>>>>>>> 25ed7512
        self.assertEqual(loads(response.data), inst)

        # Deleting it
        response = self.app.delete('/api/person/1')
        self.assertEqual(response.status_code, 204)

        # Making sure it has been deleted
        self.assertIsNone(self.Person.query.get(1))

    def test_delete_absent_instance(self):
        """Test that deleting an instance of the model which does not exist
        fails.

        This should give us the same response as when there is an object there,
        since the :http:method:`delete` method is an idempotent method.

        """
        response = self.app.delete('/api/person/1')
        self.assertEqual(response.status_code, 204)

    def test_disallow_patch_many(self):
        """Tests that disallowing "patch many" requests responds with a
        :http:statuscode:`405`.

        """
        response = self.app.patchj('/api/person', data=dumps(dict(name='foo')))
        self.assertEqual(response.status_code, 405)

    def test_put_same_as_patch(self):
        """Tests that :http:method:`put` requests are the same as
        :http:method:`patch` requests.

        """
        # recreate the api to allow patch many at /api/v2/person
        self.manager.create_api(self.Person, methods=['GET', 'POST', 'PUT'],
                                allow_patch_many=True, url_prefix='/api/v2')

        # Creating some people
        self.app.postj('/api/v2/person',
                       data=dumps({'name': 'Lincoln', 'age': 23}))
        self.app.postj('/api/v2/person',
                       data=dumps({'name': 'Lucy', 'age': 23}))
        self.app.postj('/api/v2/person',
                       data=dumps({'name': 'Mary', 'age': 25}))

        # change a single entry
        resp = self.app.putj('/api/v2/person/1', data=dumps({'age': 24}))
        self.assertEqual(resp.status_code, 200)

        resp = self.app.getj('/api/v2/person/1')
        self.assertEqual(resp.status_code, 200)
        self.assertEqual(loads(resp.data)['age'], 24)

        # Changing the birth date field of the entire collection
        day, month, year = 15, 9, 1986
        birth_date = date(year, month, day).strftime('%d/%m/%Y')  # iso8601
        form = {'birth_date': birth_date}
        self.app.putj('/api/v2/person', data=dumps(form))

        # Finally, testing if the change was made
        response = self.app.getj('/api/v2/person')
        loaded = loads(response.data)['objects']
        for i in loaded:
            self.assertEqual(i['birth_date'], ('%s-%s-%s' % (
                    year, str(month).zfill(2), str(day).zfill(2))))

    def test_patch_empty(self):
        """Test for making a :http:method:`patch` request with no data."""
        response = self.app.postj('/api/person', data=dumps(dict(name='foo')))
        self.assertEqual(response.status_code, 201)
        personid = loads(response.data)['id']
        # here we really send no data
        response = self.app.patchj('/api/person/' + str(personid))
        self.assertEqual(response.status_code, 400)
        # here we send the empty string (which is not valid JSON)
        response = self.app.patchj('/api/person/' + str(personid), data='')
        self.assertEqual(response.status_code, 400)

    def test_patch_many(self):
        """Test for updating a collection of instances of the model using the
        :http:method:`patch` method.

        """
        # recreate the api to allow patch many at /api/v2/person
        self.manager.create_api(self.Person, methods=['GET', 'POST', 'PATCH'],
                                allow_patch_many=True, url_prefix='/api/v2')

        # Creating some people
        self.app.postj('/api/v2/person',
                       data=dumps({'name': 'Lincoln', 'age': 23}))
        self.app.postj('/api/v2/person',
                       data=dumps({'name': 'Lucy', 'age': 23}))
        self.app.postj('/api/v2/person',
                       data=dumps({'name': 'Mary', 'age': 25}))

        # Trying to pass invalid data to the update method
        resp = self.app.patchj('/api/v2/person', data='Hello there')
        self.assertEqual(resp.status_code, 400)
        self.assertEqual(loads(resp.data)['message'], 'Unable to decode data')

        # Changing the birth date field of the entire collection
        day, month, year = 15, 9, 1986
        birth_date = date(year, month, day).strftime('%d/%m/%Y')  # iso8601
        form = {'birth_date': birth_date}
        self.app.patchj('/api/v2/person', data=dumps(form))

        # Finally, testing if the change was made
        response = self.app.getj('/api/v2/person')
        loaded = loads(response.data)['objects']
        for i in loaded:
            self.assertEqual(i['birth_date'], ('%s-%s-%s' % (
                    year, str(month).zfill(2), str(day).zfill(2))))

    def test_single_update(self):
        """Test for updating a single instance of the model using the
        :http:method:`patch` method.

        """
        resp = self.app.postj('/api/person', data=dumps({'name': 'Lincoln',
                                                         'age': 10}))
        self.assertEqual(resp.status_code, 201)
        self.assertIn('id', loads(resp.data))

        # Trying to pass invalid data to the update method
        resp = self.app.patchj('/api/person/1', data='Invalid JSON string')
        self.assertEqual(resp.status_code, 400)
        self.assertEqual(loads(resp.data)['message'], 'Unable to decode data')

        resp = self.app.patchj('/api/person/1', data=dumps({'age': 24}))
        self.assertEqual(resp.status_code, 200)

        resp = self.app.getj('/api/person/1')
        self.assertEqual(resp.status_code, 200)
        self.assertEqual(loads(resp.data)['age'], 24)

    def test_patch_add_submodel(self):
        """Test for updating a single instance of the model by adding a related
        model using the :http:method:`patch` method.

        """
        # Let's create a row as usual
        response = self.app.postj('/api/person',
                                  data=dumps({'name': u'Lincoln', 'age': 23}))
        self.assertEqual(response.status_code, 201)

        data = {'computers':
                    {'add': [{'name': u'lixeiro', 'vendor': u'Lemote'}]}
                }
        response = self.app.patchj('/api/person/1', data=dumps(data))
        self.assertEqual(response.status_code, 200)

        # Let's check it out
        response = self.app.getj('/api/person/1')
        loaded = loads(response.data)

        self.assertEqual(len(loaded['computers']), 1)
        self.assertEqual(loaded['computers'][0]['name'],
                         data['computers']['add'][0]['name'])
        self.assertEqual(loaded['computers'][0]['vendor'],
                         data['computers']['add'][0]['vendor'])

        # test that this new computer was added to the database as well
        computer = self.Computer.query.get(1)
        self.assertIsNotNone(computer)
        self.assertEqual(data['computers']['add'][0]['name'], computer.name)
        self.assertEqual(data['computers']['add'][0]['vendor'],
                         computer.vendor)

    def test_patch_remove_submodel(self):
        """Test for updating a single instance of the model by removing a
        related model using the :http:method:`patch` method.

        """
        # Creating the row that will be updated
        data = {
            'name': u'Lincoln', 'age': 23,
            'computers': [
                {'name': u'lixeiro', 'vendor': u'Lemote'},
                {'name': u'pidinti', 'vendor': u'HP'},
            ],
        }
        self.app.postj('/api/person', data=dumps(data))

        # Data for the update
        update_data = {
            'computers': {
                'remove': [{'name': u'pidinti'}],
            }
        }
        resp = self.app.patchj('/api/person/1', data=dumps(update_data))
        self.assertEqual(resp.status_code, 200)
        self.assertEqual(loads(resp.data)['id'], 1)

        # Let's check it out
        response = self.app.getj('/api/person/1')
        loaded = loads(response.data)
        self.assertEqual(len(loaded['computers']), 1)

    def test_patch_autodelete_submodel(self):
        """Tests the automatic deletion of entries marked with the
        ``__delete__`` flag on an update operation.

        It also tests adding an already created instance as a related item.

        """
        # Creating all rows needed in our test
        person_data = {'name': u'Lincoln', 'age': 23}
        resp = self.app.postj('/api/person', data=dumps(person_data))
        self.assertEqual(resp.status_code, 201)
        comp_data = {'name': u'lixeiro', 'vendor': u'Lemote'}
        resp = self.app.postj('/api/computer', data=dumps(comp_data))
        self.assertEqual(resp.status_code, 201)

        # updating person to add the computer
        update_data = {'computers': {'add': [{'id': 1}]}}
        self.app.patchj('/api/person/1', data=dumps(update_data))

        # Making sure that everything worked properly
        resp = self.app.getj('/api/person/1')
        self.assertEqual(resp.status_code, 200)
        loaded = loads(resp.data)
        self.assertEqual(len(loaded['computers']), 1)
        self.assertEqual(loaded['computers'][0]['name'], u'lixeiro')

        # Now, let's remove it and delete it
        update2_data = {
            'computers': {
                'remove': [
                    {'id': 1, '__delete__': True},
                ],
            },
        }
        resp = self.app.patchj('/api/person/1', data=dumps(update2_data))
        self.assertEqual(resp.status_code, 200)

        # Testing to make sure it was removed from the related field
        resp = self.app.getj('/api/person/1')
        self.assertEqual(resp.status_code, 200)
        loaded = loads(resp.data)
        self.assertEqual(len(loaded['computers']), 0)

        # Making sure it was removed from the database
        resp = self.app.getj('/api/computer/1')
        self.assertEqual(resp.status_code, 404)

    def test_search(self):
        """Tests basic search using the :http:method:`get` method."""
        # Trying to pass invalid params to the search method
        resp = self.app.getj('/api/person?q=Test')
        self.assertEqual(resp.status_code, 400)
        self.assertEqual(loads(resp.data)['message'], 'Unable to decode data')

        create = lambda x: self.app.postj('/api/person', data=dumps(x))
        create({'name': u'Lincoln', 'age': 23, 'other': 22})
        create({'name': u'Mary', 'age': 19, 'other': 19})
        create({'name': u'Lucy', 'age': 25, 'other': 20})
        create({'name': u'Katy', 'age': 7, 'other': 10})
        create({'name': u'John', 'age': 28, 'other': 10})

        search = {
            'filters': [
                {'name': 'name', 'val': '%y%', 'op': 'like'}
             ]
        }

        # Let's search for users with that above filter
        resp = self.app.search('/api/person', dumps(search))
        self.assertEqual(resp.status_code, 200)
        loaded = loads(resp.data)
        self.assertEqual(len(loaded['objects']), 3)  # Mary, Lucy and Katy

        # Tests searching for a single row
        search = {
            'single': True,      # I'm sure we have only one row here
            'filters': [
                {'name': 'name', 'val': u'Lincoln', 'op': 'equals'}
            ],
        }
        resp = self.app.search('/api/person', dumps(search))
        self.assertEqual(resp.status_code, 200)
        self.assertEqual(loads(resp.data)['name'], u'Lincoln')

        # Looking for something that does not exist on the database
        search['filters'][0]['val'] = 'Sammy'
        resp = self.app.search('/api/person', dumps(search))
        self.assertEqual(resp.status_code, 200)
        self.assertEqual(loads(resp.data)['message'], 'No result found')

        # We have to receive an error if the user provides an invalid
        # data to the search, like this:
        search = {
            'filters': [
                {'name': 'age', 'val': 'It should not be a string', 'op': 'gt'}
            ]
        }
        resp = self.app.search('/api/person', dumps(search))
        self.assertEqual(resp.status_code, 200)
        #assert loads(resp.data)['error_list'][0] == \
        #    {'age': 'Please enter a number'}
        self.assertEqual(len(loads(resp.data)['objects']), 0)

        # Testing the order_by stuff
        search = {'order_by': [{'field': 'age', 'direction': 'asc'}]}
        resp = self.app.search('/api/person', dumps(search))
        self.assertEqual(resp.status_code, 200)
        loaded = loads(resp.data)['objects']
        self.assertEqual(loaded[0][u'age'], 7)
        self.assertEqual(loaded[1][u'age'], 19)
        self.assertEqual(loaded[2][u'age'], 23)
        self.assertEqual(loaded[3][u'age'], 25)
        self.assertEqual(loaded[4][u'age'], 28)

        # Test the IN operation
        search = {
            'filters': [
                {'name': 'age', 'val': [7, 28], 'op': 'in'}
            ]
        }
        resp = self.app.search('/api/person', dumps(search))
        self.assertEqual(resp.status_code, 200)
        loaded = loads(resp.data)['objects']
        self.assertEqual(loaded[0][u'age'], 7)
        self.assertEqual(loaded[1][u'age'], 28)

        # Testing related search
        update = {
            'computers': {
                'add': [{'name': u'lixeiro', 'vendor': u'Lenovo'}]
            }
        }
        resp = self.app.patchj('/api/person/1', data=dumps(update))
        self.assertEqual(resp.status_code, 200)

        # TODO document this
        search = {
            'single': True,
            'filters': [
                {'name': 'computers__name',
                 'val': u'lixeiro',
                 'op': 'any'}
            ]
        }
        resp = self.app.search('/api/person', dumps(search))
        self.assertEqual(resp.status_code, 200)
        self.assertEqual(loads(resp.data)['computers'][0]['name'], 'lixeiro')

        # Testing the comparation for two fields. We want to compare
        # `age' and `other' fields. If the first one is lower than or
        # equals to the second one, we want the object
        search = {
            'filters': [
                {'name': 'age', 'op': 'lte', 'field': 'other'}
            ],
            'order_by': [
                {'field': 'other'}
            ]
        }
        resp = self.app.search('/api/person', dumps(search))
        self.assertEqual(resp.status_code, 200)
        loaded = loads(resp.data)['objects']
        self.assertEqual(len(loaded), 2)
        self.assertEqual(loaded[0]['other'], 10)
        self.assertEqual(loaded[1]['other'], 19)

    def test_search2(self):
        """Testing more search functionality."""
        create = lambda x: self.app.postj('/api/person', data=dumps(x))
        create({'name': u'Fuxu', 'age': 32})
        create({'name': u'Everton', 'age': 33})
        create({'name': u'Lincoln', 'age': 24})

        # Let's test the search using an id
        search = {
            'single': True,
            'filters': [{'name': 'id', 'op': 'equal_to', 'val': 1}]
        }
        resp = self.app.search('/api/person', dumps(search))
        self.assertEqual(resp.status_code, 200)
        self.assertEqual(loads(resp.data)['name'], u'Fuxu')

        # Testing limit and offset
        search = {'limit': 1, 'offset': 1}
        resp = self.app.search('/api/person', dumps(search))
        self.assertEqual(resp.status_code, 200)
        self.assertEqual(loads(resp.data)['objects'][0]['name'], u'Everton')

        # Testing multiple results when calling .one()
        resp = self.app.search('/api/person', dumps({'single': True}))
        self.assertEqual(resp.status_code, 200)
        self.assertEqual(loads(resp.data)['message'], 'Multiple results found')

    def test_mimetype_json(self):
        """Tests that the mimetype of responses is
        :mimetype:`application/json`.

        """
        # create a person
        response = self.app.postj('/api/person',
                                  data=dumps(dict(name='Jeffrey')))
        self.assertEqual(response.status_code, 201)
        self.assertEqual(response.mimetype, 'application/json')
        personid = loads(response.data)['id']

        # get a person
        response = self.app.getj('/api/person/' + str(personid))
        self.assertEqual(response.status_code, 200)
        self.assertEqual(response.mimetype, 'application/json')

    def test_authentication(self):
        """Tests basic authentication using custom authentication functions."""
        # must provide authentication function if authentication is required
        # for some HTTP methods
        with self.assertRaises(IllegalArgumentError):
            self.manager.create_api(self.Person, methods=['GET', 'POST'],
                                    authentication_required_for=['POST'])

        # test for authentication always failing
        self.manager.create_api(self.Person, methods=['GET', 'POST'],
                                url_prefix='/api/v2',
                                authentication_required_for=['POST'],
                                authentication_function=lambda: False)

        # a slightly more complicated function; all odd calls are authenticated
        class everyother(object):
            """Stores the number of times this object has been called."""

            def __init__(self):
                """Initialize the number of calls to 0."""
                self.count = 0

            def __call__(self):
                """Increment the call count and return its parity."""
                self.count += 1
                return self.count % 2

        self.manager.create_api(self.Person, methods=['GET'],
                                url_prefix='/api/v3',
                                authentication_required_for=['GET'],
                                authentication_function=everyother())

        # requests which expect authentication always fails
        for i in range(3):
            response = self.app.getj('/api/v2/person')
            self.assertEqual(response.status_code, 200)
            response = self.app.postj('/api/v2/person')
            self.assertEqual(response.status_code, 401)

        # requests which fail on every odd request
        for i in range(3):
            response = self.app.getj('/api/v3/person')
            self.assertEqual(response.status_code, 200)
            response = self.app.getj('/api/v3/person')
            self.assertEqual(response.status_code, 401)


def load_tests(loader, standard_tests, pattern):
    """Returns the test suite for this module."""
    suite = TestSuite()
    suite.addTest(loader.loadTestsFromTestCase(ModelTestCase))
    suite.addTest(loader.loadTestsFromTestCase(FunctionAPITestCase))
    suite.addTest(loader.loadTestsFromTestCase(FunctionEvaluationTest))
    suite.addTest(loader.loadTestsFromTestCase(APITestCase))
    return suite<|MERGE_RESOLUTION|>--- conflicted
+++ resolved
@@ -317,13 +317,8 @@
 
         # Making sure it has been created
         deep = {'computers': []}
-<<<<<<< HEAD
-        inst = _to_dict(_get_by(self.db.session, self.Person, id=1), deep)
+        inst = _to_dict(self.Person.query.get(1), deep)
         response = self.app.getj('/api/person/1')
-=======
-        inst = _to_dict(self.Person.query.get(1), deep)
-        response = self.app.get('/api/person/1')
->>>>>>> 25ed7512
         self.assertEqual(loads(response.data), inst)
 
         # Deleting it
